--- conflicted
+++ resolved
@@ -19,15 +19,9 @@
     "axios-rate-limit": "^1.4.0",
     "lodash-es": "^4.17.21",
     "n8ao": "^1.9.4",
-<<<<<<< HEAD
-    "postprocessing": "6.36.7",
+    "postprocessing": "6.37.0",
     "react": "19.0.0",
     "react-dom": "19.0.0",
-=======
-    "postprocessing": "6.37.0",
-    "react": "18.3.1",
-    "react-dom": "18.3.1",
->>>>>>> 8f68d033
     "react-merge-refs": "^2.1.1",
     "string-template": "^1.0.0",
     "suspend-react": "^0.1.3",
