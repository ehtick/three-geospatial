{
  "name": "@three-geospatial/source",
  "version": "0.0.0",
  "private": true,
  "license": "MIT",
  "scripts": {
    "clean": "nx reset && rimraf --glob dist tmp \"packages/*/vite.config.ts.timestamp-*\"",
    "dev": "nx dev playground",
    "storybook": "nx storybook storybook --port=4400 --no-open"
  },
  "dependencies": {
    "@here/quantized-mesh-decoder": "^1.2.8",
<<<<<<< HEAD
    "@react-three/drei": "10.0.2",
    "@react-three/fiber": "9.0.4",
    "@react-three/postprocessing": "3.0.4",
=======
    "@petamoriken/float16": "^3.9.1",
    "@react-three/drei": "9.121.4",
    "@react-three/fiber": "8.17.14",
    "@react-three/postprocessing": "2.19.1",
>>>>>>> 84380651
    "astronomy-engine": "^2.1.19",
    "axios": "^1.8.1",
    "axios-rate-limit": "^1.4.0",
    "lodash-es": "^4.17.21",
    "n8ao": "^1.9.4",
    "postprocessing": "6.36.7",
    "react": "19.0.0",
    "react-dom": "19.0.0",
    "react-merge-refs": "^2.1.1",
    "string-template": "^1.0.0",
    "suspend-react": "^0.1.3",
    "three": "0.173.0",
    "three-stdlib": "2.35.14",
    "tiny-invariant": "^1.3.3",
    "tslib": "^2.8.1",
    "type-fest": "^4.36.0",
    "url-join": "^5.0.0",
    "workerpool": "^9.2.0"
  },
  "devDependencies": {
    "3d-tiles-renderer": "^0.4.6",
    "@babel/core": "^7.26.9",
    "@babel/preset-react": "^7.26.3",
    "@emotion/react": "11.14.0",
    "@emotion/server": "11.11.0",
    "@emotion/styled": "11.14.0",
    "@glen/jest-raw-loader": "^2.0.0",
    "@ianvs/prettier-plugin-sort-imports": "^4.4.1",
    "@nx/esbuild": "20.4.6",
    "@nx/eslint": "20.4.6",
    "@nx/eslint-plugin": "20.4.6",
    "@nx/jest": "20.4.6",
    "@nx/js": "20.4.6",
    "@nx/node": "20.4.6",
    "@nx/react": "20.4.6",
    "@nx/storybook": "20.4.6",
    "@nx/vite": "20.4.6",
    "@nx/web": "20.4.6",
    "@nx/workspace": "20.4.6",
    "@storybook/addon-essentials": "8.4.7",
    "@storybook/addon-interactions": "8.4.7",
    "@storybook/core-server": "8.4.7",
    "@storybook/manager-api": "8.4.7",
    "@storybook/react": "8.4.7",
    "@storybook/react-vite": "8.4.7",
    "@storybook/test": "8.4.7",
    "@storybook/test-runner": "0.19.1",
    "@storybook/theming": "8.4.7",
    "@swc-node/register": "~1.9.2",
    "@swc/core": "~1.5.29",
    "@swc/helpers": "~0.5.15",
    "@testing-library/react": "16.1.0",
    "@types/jest": "^29.5.14",
    "@types/lodash": "^4.17.16",
    "@types/lodash-es": "^4.17.12",
    "@types/minimist": "^1.2.5",
    "@types/node": "18.16.9",
    "@types/react": "19.0.10",
    "@types/react-dom": "19.0.4",
    "@types/string-template": "^1.0.6",
    "@types/three": "0.173.0",
    "@typescript-eslint/eslint-plugin": "^7.18.0",
    "@typescript-eslint/parser": "^7.18.0",
    "@vitejs/plugin-react": "^4.3.4",
    "@vitest/ui": "^1.6.1",
    "babel-jest": "^29.7.0",
    "date-fns": "^4.1.0",
    "esbuild": "^0.19.12",
    "eslint": "~8.57.1",
    "eslint-config-love": "47.0.0",
    "eslint-config-next": "14.2.3",
    "eslint-config-prettier": "^9.1.0",
    "eslint-plugin-import": "2.31.0",
    "eslint-plugin-jsx-a11y": "6.10.1",
    "eslint-plugin-n": "^16.6.2",
    "eslint-plugin-promise": "^6.6.0",
    "eslint-plugin-react": "7.35.0",
    "eslint-plugin-react-hooks": "5.0.0",
    "framer-motion": "^12.4.7",
    "jest": "^29.7.0",
    "jest-environment-jsdom": "^29.7.0",
    "jest-environment-node": "^29.7.0",
    "jotai": "^2.12.1",
    "jsdom": "~22.1.0",
    "leva": "^0.10.0",
    "lodash": "^4.17.21",
    "minimist": "^1.2.8",
    "nx": "20.4.6",
    "prettier": "^3.5.2",
    "prettier-plugin-glsl": "^0.2.0",
    "raw-loader": "^4.0.2",
    "react-use": "^17.6.0",
    "rimraf": "^6.0.1",
    "sharp": "^0.33.5",
    "stats-gl": "^3.6.0",
    "storybook": "^8.6.3",
    "ts-jest": "^29.2.6",
    "ts-node": "10.9.1",
    "typescript": "5.7.3",
    "verdaccio": "5.33.0",
    "vite": "^5.4.14",
    "vite-plugin-dts": "~3.8.3",
    "vitest": "^1.6.1"
  }
}<|MERGE_RESOLUTION|>--- conflicted
+++ resolved
@@ -10,16 +10,10 @@
   },
   "dependencies": {
     "@here/quantized-mesh-decoder": "^1.2.8",
-<<<<<<< HEAD
+    "@petamoriken/float16": "^3.9.1",
     "@react-three/drei": "10.0.2",
     "@react-three/fiber": "9.0.4",
     "@react-three/postprocessing": "3.0.4",
-=======
-    "@petamoriken/float16": "^3.9.1",
-    "@react-three/drei": "9.121.4",
-    "@react-three/fiber": "8.17.14",
-    "@react-three/postprocessing": "2.19.1",
->>>>>>> 84380651
     "astronomy-engine": "^2.1.19",
     "axios": "^1.8.1",
     "axios-rate-limit": "^1.4.0",
