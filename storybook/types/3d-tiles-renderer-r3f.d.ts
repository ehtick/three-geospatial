declare module '3d-tiles-renderer/r3f' {
  import { type GlobeControls, type TilesRenderer } from '3d-tiles-renderer'
  import { type FC, type RefAttributes } from 'react'

  export function TilesPlugin<
    T extends new (...args: any[]) => any,
    Params extends {} = ConstructorParameters<T>[0] extends {}
      ? ConstructorParameters<T>[0]
      : {}
  >(
    props: {
      args?: Params
      plugin: T
    } & Partial<Params> &
      RefAttributes<T>
  ): JSX.Element

  export function TilesRenderer<
    T extends new (...args: any[]) => any,
    Params extends {} = ConstructorParameters<T>[0] extends {}
      ? ConstructorParameters<T>[0]
      : {}
  >(
    props: {
      url?: string
    } & Partial<Params> &
      RefAttributes<TilesRenderer>
  ): JSX.Element

<<<<<<< HEAD
  export function GlobeControls<
    T extends new (...args: any[]) => any,
    Params extends {} = ConstructorParameters<T>[0] extends {}
      ? ConstructorParameters<T>[0]
      : {}
  >(props: {} & Partial<Params> & RefAttributes<GlobeControls>): JSX.Element
=======
  export function GlobeControls<T extends new (...args: any[]) => any>(
    props: {} & Partial<ConstructorParameters<T>[0]> &
      RefAttributes<GlobeControls>
  ): JSX.Element

  export const CameraTransition: FC<{
    mode: 'perspective' | 'orthographic'
  }>
>>>>>>> f659ac1a
}<|MERGE_RESOLUTION|>--- conflicted
+++ resolved
@@ -27,21 +27,14 @@
       RefAttributes<TilesRenderer>
   ): JSX.Element
 
-<<<<<<< HEAD
   export function GlobeControls<
     T extends new (...args: any[]) => any,
     Params extends {} = ConstructorParameters<T>[0] extends {}
       ? ConstructorParameters<T>[0]
       : {}
   >(props: {} & Partial<Params> & RefAttributes<GlobeControls>): JSX.Element
-=======
-  export function GlobeControls<T extends new (...args: any[]) => any>(
-    props: {} & Partial<ConstructorParameters<T>[0]> &
-      RefAttributes<GlobeControls>
-  ): JSX.Element
 
   export const CameraTransition: FC<{
     mode: 'perspective' | 'orthographic'
   }>
->>>>>>> f659ac1a
 }