uniform mat4 inverseViewMatrix;
uniform mat4 inverseProjectionMatrix;
uniform vec3 cameraPosition;
uniform float cameraHeight;
uniform vec3 ellipsoidCenter;
uniform vec3 ellipsoidRadii;
uniform float idealSphereAlpha;

varying vec3 vWorldPosition;
varying vec3 vEllipsoidCenter;
varying vec3 vEllipsoidRadiiSquared;

void getCameraRay(out vec3 origin, out vec3 direction) {
  bool isPerspective = inverseProjectionMatrix[2][3] != 0.0; // 4th entry in the 3rd column

  if (isPerspective) {
    // calculate the camera ray for a perspective camera
    vec4 viewPosition = inverseProjectionMatrix * vec4(position, 1.0);
    vec4 worldDirection = inverseViewMatrix * vec4(viewPosition.xyz, 0.0);
    origin = cameraPosition;
    direction = worldDirection.xyz;
  } else {
    // unprojected points to calculate direction
    vec4 nearPoint = inverseProjectionMatrix * vec4(position.xy, -1.0, 1.0);
    vec4 farPoint = inverseProjectionMatrix * vec4(position.xy, -0.9, 1.0);
    nearPoint /= nearPoint.w;
    farPoint /= farPoint.w;

    // calculate world values
    vec4 worldDirection =
      inverseViewMatrix * vec4(farPoint.xyz - nearPoint.xyz, 0.0);
    vec4 worldOrigin = inverseViewMatrix * nearPoint;

    // outputs
    direction = worldDirection.xyz;
    origin = worldOrigin.xyz;
  }
}

void mainSupport() {
  vec3 direction, origin;
  getCameraRay(origin, direction);
  vWorldPosition = origin * METER_TO_UNIT_LENGTH;

  #ifdef CORRECT_GEOMETRIC_ERROR
<<<<<<< HEAD
  float t = smoothstep(geometricErrorAltitudeRange.x, geometricErrorAltitudeRange.y, cameraHeight);
  vEllipsoidCenter = mix(ellipsoidCenter, vec3(0.0), t) * METER_TO_UNIT_LENGTH;
=======
  vEllipsoidCenter = mix(ellipsoidCenter, vec3(0.0), idealSphereAlpha) * METER_TO_UNIT_LENGTH;
>>>>>>> f659ac1a
  #else
  vEllipsoidCenter = ellipsoidCenter * METER_TO_UNIT_LENGTH;
  #endif // CORRECT_GEOMETRIC_ERROR

  vec3 radii = ellipsoidRadii * METER_TO_UNIT_LENGTH;
  vEllipsoidRadiiSquared = radii * radii;
}<|MERGE_RESOLUTION|>--- conflicted
+++ resolved
@@ -27,8 +27,7 @@
     farPoint /= farPoint.w;
 
     // calculate world values
-    vec4 worldDirection =
-      inverseViewMatrix * vec4(farPoint.xyz - nearPoint.xyz, 0.0);
+    vec4 worldDirection = inverseViewMatrix * vec4(farPoint.xyz - nearPoint.xyz, 0.0);
     vec4 worldOrigin = inverseViewMatrix * nearPoint;
 
     // outputs
@@ -43,12 +42,7 @@
   vWorldPosition = origin * METER_TO_UNIT_LENGTH;
 
   #ifdef CORRECT_GEOMETRIC_ERROR
-<<<<<<< HEAD
-  float t = smoothstep(geometricErrorAltitudeRange.x, geometricErrorAltitudeRange.y, cameraHeight);
-  vEllipsoidCenter = mix(ellipsoidCenter, vec3(0.0), t) * METER_TO_UNIT_LENGTH;
-=======
   vEllipsoidCenter = mix(ellipsoidCenter, vec3(0.0), idealSphereAlpha) * METER_TO_UNIT_LENGTH;
->>>>>>> f659ac1a
   #else
   vEllipsoidCenter = ellipsoidCenter * METER_TO_UNIT_LENGTH;
   #endif // CORRECT_GEOMETRIC_ERROR
