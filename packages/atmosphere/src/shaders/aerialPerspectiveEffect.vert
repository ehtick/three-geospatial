uniform mat4 inverseViewMatrix;
uniform mat4 inverseProjectionMatrix;
uniform vec3 cameraPosition;
uniform vec3 ellipsoidCenter;
uniform mat4 inverseEllipsoidMatrix;
uniform vec3 altitudeCorrection;
uniform vec3 ellipsoidRadii;
uniform float idealSphereAlpha;

varying vec3 vCameraPosition;
varying vec3 vRayDirection;
varying vec3 vEllipsoidCenter;
varying vec3 vGeometryEllipsoidCenter;
varying vec3 vEllipsoidRadiiSquared;

void getCameraRay(out vec3 origin, out vec3 direction) {
  bool isPerspective = inverseProjectionMatrix[2][3] != 0.0; // 4th entry in the 3rd column

  if (isPerspective) {
    // Calculate the camera ray for a perspective camera.
    vec4 viewPosition = inverseProjectionMatrix * vec4(position, 1.0);
    vec4 worldDirection = inverseViewMatrix * vec4(viewPosition.xyz, 0.0);
    origin = cameraPosition;
    direction = worldDirection.xyz;
  } else {
    // Unprojected points to calculate direction.
    vec4 nearPoint = inverseProjectionMatrix * vec4(position.xy, -1.0, 1.0);
    vec4 farPoint = inverseProjectionMatrix * vec4(position.xy, -0.9, 1.0);
    nearPoint /= nearPoint.w;
    farPoint /= farPoint.w;

<<<<<<< HEAD
    // calculate world values
    vec4 worldDirection = inverseViewMatrix * vec4(farPoint.xyz - nearPoint.xyz, 0.0);
=======
    // Calculate world values.
    vec4 worldDirection =
      inverseViewMatrix * vec4(farPoint.xyz - nearPoint.xyz, 0.0);
>>>>>>> aaded692
    vec4 worldOrigin = inverseViewMatrix * nearPoint;

    // Outputs
    direction = worldDirection.xyz;
    origin = worldOrigin.xyz;
  }
}

void mainSupport() {
  vec3 direction, origin;
  getCameraRay(origin, direction);

  mat3 rotation = mat3(inverseEllipsoidMatrix);
  vCameraPosition = rotation * origin.xyz * METER_TO_UNIT_LENGTH;
  vRayDirection = rotation * direction.xyz;

  vEllipsoidCenter =
    (ellipsoidCenter + altitudeCorrection) * METER_TO_UNIT_LENGTH;

  #ifdef CORRECT_GEOMETRIC_ERROR
  // Gradually turn off altitude correction for aerial perspective as geometric
  // error correction takes effect.
  // See: https://github.com/takram-design-engineering/three-geospatial/pull/23#issuecomment-2542914656
<<<<<<< HEAD
  vEllipsoidCenter = mix(ellipsoidCenter, vec3(0.0), idealSphereAlpha) * METER_TO_UNIT_LENGTH;
  #else // CORRECT_GEOMETRIC_ERROR
  vEllipsoidCenter = vSkyEllipsoidCenter;
=======
  vGeometryEllipsoidCenter =
    (ellipsoidCenter + mix(altitudeCorrection, vec3(0.0), idealSphereAlpha)) *
    METER_TO_UNIT_LENGTH;
  #else
  vGeometryEllipsoidCenter = vEllipsoidCenter;
>>>>>>> aaded692
  #endif // CORRECT_GEOMETRIC_ERROR

  vec3 radii = ellipsoidRadii * METER_TO_UNIT_LENGTH;
  vEllipsoidRadiiSquared = radii * radii;
}<|MERGE_RESOLUTION|>--- conflicted
+++ resolved
@@ -29,14 +29,8 @@
     nearPoint /= nearPoint.w;
     farPoint /= farPoint.w;
 
-<<<<<<< HEAD
-    // calculate world values
+    // Calculate world values.
     vec4 worldDirection = inverseViewMatrix * vec4(farPoint.xyz - nearPoint.xyz, 0.0);
-=======
-    // Calculate world values.
-    vec4 worldDirection =
-      inverseViewMatrix * vec4(farPoint.xyz - nearPoint.xyz, 0.0);
->>>>>>> aaded692
     vec4 worldOrigin = inverseViewMatrix * nearPoint;
 
     // Outputs
@@ -53,24 +47,15 @@
   vCameraPosition = rotation * origin.xyz * METER_TO_UNIT_LENGTH;
   vRayDirection = rotation * direction.xyz;
 
-  vEllipsoidCenter =
-    (ellipsoidCenter + altitudeCorrection) * METER_TO_UNIT_LENGTH;
-
+  vEllipsoidCenter = (ellipsoidCenter + altitudeCorrection) * METER_TO_UNIT_LENGTH;
   #ifdef CORRECT_GEOMETRIC_ERROR
   // Gradually turn off altitude correction for aerial perspective as geometric
   // error correction takes effect.
   // See: https://github.com/takram-design-engineering/three-geospatial/pull/23#issuecomment-2542914656
-<<<<<<< HEAD
-  vEllipsoidCenter = mix(ellipsoidCenter, vec3(0.0), idealSphereAlpha) * METER_TO_UNIT_LENGTH;
-  #else // CORRECT_GEOMETRIC_ERROR
-  vEllipsoidCenter = vSkyEllipsoidCenter;
-=======
   vGeometryEllipsoidCenter =
-    (ellipsoidCenter + mix(altitudeCorrection, vec3(0.0), idealSphereAlpha)) *
-    METER_TO_UNIT_LENGTH;
+    (ellipsoidCenter + mix(altitudeCorrection, vec3(0.0), idealSphereAlpha)) * METER_TO_UNIT_LENGTH;
   #else
   vGeometryEllipsoidCenter = vEllipsoidCenter;
->>>>>>> aaded692
   #endif // CORRECT_GEOMETRIC_ERROR
 
   vec3 radii = ellipsoidRadii * METER_TO_UNIT_LENGTH;
