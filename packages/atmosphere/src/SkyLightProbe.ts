import { LightProbe, Matrix4, Vector2, Vector3, type DataTexture } from 'three'

import { Ellipsoid } from '@takram/three-geospatial'

import { AtmosphereParameters } from './AtmosphereParameters'
import {
  IRRADIANCE_TEXTURE_HEIGHT,
  IRRADIANCE_TEXTURE_WIDTH
} from './constants'
import { getAltitudeCorrectionOffset } from './getAltitudeCorrectedEllipsoidCenter'
import { getTextureCoordFromUnitRange } from './helpers/functions'
import { sampleTexture } from './helpers/sampleTexture'

function getUvFromRMuS(
  { topRadius, bottomRadius }: AtmosphereParameters,
  r: number,
  muS: number,
  result: Vector2
): Vector2 {
  const xR = (r - bottomRadius) / (topRadius - bottomRadius)
  const xMuS = muS * 0.5 + 0.5
  return result.set(
    getTextureCoordFromUnitRange(xMuS, IRRADIANCE_TEXTURE_WIDTH),
    getTextureCoordFromUnitRange(xR, IRRADIANCE_TEXTURE_HEIGHT)
  )
}

// Our target is: (1 + dot(n, p)) * 0.5
// Constant term: L0 * sqrt(π)/2 == 0.5
// Linear term: L1 * π/3 * sqrt(3)/sqrt(π) == n/2
// See: https://github.com/mrdoob/three.js/blob/r170/src/math/SphericalHarmonics3.js#L85
const L0_COEFF = 1 / Math.sqrt(Math.PI)
const L1_COEFF = Math.sqrt(3) / (2 * Math.sqrt(Math.PI))

const vectorScratch1 = /*#__PURE__*/ new Vector3()
const vectorScratch2 = /*#__PURE__*/ new Vector3()
const uvScratch = /*#__PURE__*/ new Vector2()
const matrixScratch = /*#__PURE__*/ new Matrix4()

export interface SkyLightProbeParameters {
  irradianceTexture?: DataTexture | null
  ellipsoid?: Ellipsoid
  correctAltitude?: boolean
  photometric?: boolean
  sunDirection?: Vector3
}

export const skyLightProbeParametersDefaults = {
  ellipsoid: Ellipsoid.WGS84,
  correctAltitude: true,
  photometric: true
} satisfies SkyLightProbeParameters

export class SkyLightProbe extends LightProbe {
  irradianceTexture: DataTexture | null
  ellipsoid: Ellipsoid
  readonly ellipsoidCenter = new Vector3()
  readonly ellipsoidMatrix = new Matrix4()
  correctAltitude: boolean
  photometric: boolean
  readonly sunDirection: Vector3

  constructor(
    params?: SkyLightProbeParameters,
    private readonly atmosphere = AtmosphereParameters.DEFAULT
  ) {
    super()
    const {
      irradianceTexture = null,
      ellipsoid,
      correctAltitude,
      photometric,
      sunDirection
    } = { ...skyLightProbeParametersDefaults, ...params }

    this.irradianceTexture = irradianceTexture
    this.ellipsoid = ellipsoid
    this.correctAltitude = correctAltitude
    this.photometric = photometric
    this.sunDirection = sunDirection?.clone() ?? new Vector3()
  }

  update(): void {
    if (this.irradianceTexture == null) {
      return
    }

<<<<<<< HEAD
    const position = this.getWorldPosition(vectorScratch1)
    position.sub(
      getAltitudeCorrectionOffset(
        position,
        this.atmosphere.bottomRadius,
        this.ellipsoid,
        vectorScratch2
      )
    )
=======
    const inverseEllipsoidMatrix = matrixScratch
      .copy(this.ellipsoidMatrix)
      .invert()
    const cameraPosition = this.getWorldPosition(vectorScratch1)
    const cameraPositionECEF = cameraPosition
      .applyMatrix4(inverseEllipsoidMatrix)
      .sub(this.ellipsoidCenter)

    if (this.correctAltitude) {
      const surfacePosition = this.ellipsoid.projectOnSurface(
        cameraPositionECEF,
        vectorScratch2
      )
      if (surfacePosition != null) {
        cameraPositionECEF.sub(
          this.ellipsoid.getOsculatingSphereCenter(
            surfacePosition,
            this.atmosphere.bottomRadius,
            vectorScratch2
          )
        )
      }
    }
>>>>>>> aaded692

    const r = cameraPositionECEF.length()
    const muS = cameraPositionECEF.dot(this.sunDirection) / r
    const uv = getUvFromRMuS(this.atmosphere, r, muS, uvScratch)
    const irradiance = sampleTexture(this.irradianceTexture, uv, vectorScratch2)
    if (this.photometric) {
      irradiance.multiply(this.atmosphere.skyRadianceToRelativeLuminance)
    }

    const normal = this.ellipsoid
      .getSurfaceNormal(cameraPositionECEF)
      .applyMatrix4(this.ellipsoidMatrix)
    const coefficients = this.sh.coefficients
    coefficients[0].copy(irradiance).multiplyScalar(L0_COEFF)
    coefficients[1].copy(irradiance).multiplyScalar(L1_COEFF * normal.y)
    coefficients[2].copy(irradiance).multiplyScalar(L1_COEFF * normal.z)
    coefficients[3].copy(irradiance).multiplyScalar(L1_COEFF * normal.x)
  }
}<|MERGE_RESOLUTION|>--- conflicted
+++ resolved
@@ -85,17 +85,6 @@
       return
     }
 
-<<<<<<< HEAD
-    const position = this.getWorldPosition(vectorScratch1)
-    position.sub(
-      getAltitudeCorrectionOffset(
-        position,
-        this.atmosphere.bottomRadius,
-        this.ellipsoid,
-        vectorScratch2
-      )
-    )
-=======
     const inverseEllipsoidMatrix = matrixScratch
       .copy(this.ellipsoidMatrix)
       .invert()
@@ -111,15 +100,15 @@
       )
       if (surfacePosition != null) {
         cameraPositionECEF.sub(
-          this.ellipsoid.getOsculatingSphereCenter(
+          getAltitudeCorrectionOffset(
             surfacePosition,
             this.atmosphere.bottomRadius,
+            this.ellipsoid,
             vectorScratch2
           )
         )
       }
     }
->>>>>>> aaded692
 
     const r = cameraPositionECEF.length()
     const muS = cameraPositionECEF.dot(this.sunDirection) / r
