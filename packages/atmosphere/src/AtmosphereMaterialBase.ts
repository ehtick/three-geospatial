--- conflicted
+++ resolved
@@ -31,13 +31,9 @@
   TRANSMITTANCE_TEXTURE_HEIGHT,
   TRANSMITTANCE_TEXTURE_WIDTH
 } from './constants'
-<<<<<<< HEAD
 import { getAltitudeCorrectionOffset } from './getAltitudeCorrectedEllipsoidCenter'
-=======
-
-const vectorScratch1 = /*#__PURE__*/ new Vector3()
-const vectorScratch2 = /*#__PURE__*/ new Vector3()
->>>>>>> aaded692
+
+const vectorScratch = /*#__PURE__*/ new Vector3()
 
 function includeRenderTargets(fragmentShader: string, count: number): string {
   let layout = ''
@@ -78,6 +74,14 @@
 
 export interface AtmosphereMaterialBaseUniforms {
   [key: string]: Uniform<unknown>
+
+  cameraPosition: Uniform<Vector3>
+  ellipsoidCenter: Uniform<Vector3>
+  inverseEllipsoidMatrix: Uniform<Matrix4>
+  altitudeCorrection: Uniform<Vector3>
+  sunDirection: Uniform<Vector3>
+
+  // Uniforms for atmosphere functions
   u_solar_irradiance: Uniform<Vector3>
   u_sun_angular_radius: Uniform<number>
   u_bottom_radius: Uniform<number>
@@ -90,9 +94,6 @@
   u_scattering_texture: Uniform<Data3DTexture | null>
   u_single_mie_scattering_texture: Uniform<Data3DTexture | null>
   u_transmittance_texture: Uniform<DataTexture | null>
-  cameraPosition: Uniform<Vector3>
-  ellipsoidCenter: Uniform<Vector3>
-  sunDirection: Uniform<Vector3>
 }
 
 export interface AtmosphereMaterialBase {
@@ -177,17 +178,27 @@
 
   copyCameraSettings(camera: Camera): void {
     const uniforms = this.uniforms
-    const position = camera.getWorldPosition(uniforms.cameraPosition.value)
-    const ellipsoidCenter = uniforms.ellipsoidCenter.value
+    const cameraPosition = camera.getWorldPosition(
+      uniforms.cameraPosition.value
+    )
+    const inverseEllipsoidMatrix = uniforms.inverseEllipsoidMatrix.value
+      .copy(this.ellipsoidMatrix)
+      .invert()
+    const cameraPositionECEF = vectorScratch
+      .copy(cameraPosition)
+      .applyMatrix4(inverseEllipsoidMatrix)
+      .sub(uniforms.ellipsoidCenter.value)
+
+    const altitudeCorrection = uniforms.altitudeCorrection
     if (this.correctAltitude) {
       getAltitudeCorrectionOffset(
-        position,
+        cameraPositionECEF,
         this.atmosphere.bottomRadius,
         this.ellipsoid,
-        ellipsoidCenter
+        altitudeCorrection.value
       )
     } else {
-      ellipsoidCenter.setScalar(0)
+      altitudeCorrection.value.set(0, 0, 0)
     }
   }
 
@@ -209,42 +220,7 @@
     object: Object3D,
     group: Group
   ): void {
-<<<<<<< HEAD
     this.copyCameraSettings(camera)
-=======
-    const uniforms = this.uniforms
-    const cameraPosition = camera.getWorldPosition(
-      uniforms.cameraPosition.value
-    )
-    const inverseEllipsoidMatrix = uniforms.inverseEllipsoidMatrix.value
-      .copy(this.ellipsoidMatrix)
-      .invert()
-    const cameraPositionECEF = vectorScratch1
-      .copy(cameraPosition)
-      .applyMatrix4(inverseEllipsoidMatrix)
-      .sub(uniforms.ellipsoidCenter.value)
-
-    const altitudeCorrection = uniforms.altitudeCorrection
-    if (this.correctAltitude) {
-      const surfacePosition = this.ellipsoid.projectOnSurface(
-        cameraPositionECEF,
-        vectorScratch2
-      )
-      if (surfacePosition != null) {
-        this.ellipsoid.getOsculatingSphereCenter(
-          // Move the center of the atmosphere's inner sphere down to intersect
-          // the viewpoint when it's located underground.
-          surfacePosition.lengthSq() < cameraPositionECEF.lengthSq()
-            ? surfacePosition
-            : cameraPositionECEF,
-          this.atmosphere.bottomRadius,
-          altitudeCorrection.value
-        )
-      }
-    } else {
-      altitudeCorrection.value.set(0, 0, 0)
-    }
->>>>>>> aaded692
   }
 
   get irradianceTexture(): DataTexture | null {
